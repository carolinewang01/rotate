--- conflicted
+++ resolved
@@ -1,4 +1,3 @@
-<<<<<<< HEAD
 # ROTATE: Regret-driven Open-ended Training for Ad Hoc Teamwork
 <!-- badges -->
 <!-- E.g., [![Build Status](https://travis-ci.org/user/repo.svg?branch=master)](https://travis-ci.org/user/repo) -->
@@ -26,11 +25,6 @@
 
 <br />
 
-=======
-# continual-aht
-
-This is the working repository for the paper, "ROTATE: Regret-driven Open-ended Training for Ad Hoc Teamwork." We provide the code for the ROTATE algorithm, other open-ended training and teammate generation baselines, and scripts to reproduce the experiments and figures from the paper.
->>>>>>> 0a8858dc
 
 ##  Table of Contents
 - [🚀 Installation Guide](#-installation-guide)
@@ -73,22 +67,7 @@
 For teammate generation methods (FCP, BRDiv, CoMeDi), please select the algorithm by modifying `teammate_generation/experiments.sh`. Then, to run the method for all tasks, run `bash teammate_generation/experiments.sh`.
 Similarly, for the open-ended methods (ROTATE, PAIRED, Minimax Return), please select the algorithm by modifying `open_ended_training/experiments.sh`. To run the method for all tasks, run `bash open_ended_training/experiments.sh`.
 
-<<<<<<< HEAD
 As a warning, ROTATE training runs take a large amount of disk space (~5GB for a training run with 3 seeds), primarily due to the number of checkpointed policies saved. You can decrease the number of checkpoints to reduce the amount of space used. 
-
-### 📊 Generating Figures
-
-Code to reproduce the experimental figures in the ROTATE paper is provided at `paper_vis/`, and
-a general workflow to generate the paper figures is provided at `paper_vis/make_paper_plots.sh`.
-The instructions here assume that you have downloaded the evaluation data already, as specified in the Installation Guide.
-
-1.  Specify experiment paths at `paper_vis/plot_globals.py`
-2.  Run `bash paper_vis/make_paper_plots.sh` to generate and save the paper figures. Figures are stored at `results/neurips_figures` by default.
-
-*Note:* The first time that the code is run, it may take a while to generate the metrics and create the plots---around 5 minutes for each bar chart, and 30 min for each learning curve chart (since all checkpoints' evaluation results must be processed). The first time that a particular experimental result is processed, a cache file is automatically generated and stored within each experimental result directory, which makes subsequent runs of the visualization scripts much faster.
-Cache files can be cleared by running, `python paper_vis/clean_cache_files.py`.
-=======
-As a warning, ROTATE results take a large amount of disk space (~5GB for a training run with 3 seeds).
 
 ### 📊 Generating Figures
 
@@ -97,11 +76,10 @@
 The instructions here assume that you have downloaded the evaluation data already, as specified in the Installation Guide.
 
 1.  Specify experiment paths at `vis/plot_globals.py`
-2.  Run `bash vis/make_paper_plots.sh` to generate and save the paper figures. Figures are stored at `results/figures` by default.
+2.  Run `bash vis/make_paper_plots.sh` to generate and save the paper figures. Figures are stored at `results/neurips_figures` by default.
 
 *Note:* The first time that the code is run, it may take a while to generate the metrics and create the plots---around 5 minutes for each bar chart, and 30 min for each learning curve chart (since all checkpoints' evaluation results must be processed). The first time that a particular experimental result is processed, a cache file is automatically generated and stored within each experimental result directory, which makes subsequent runs of the visualization scripts much faster.
 Cache files can be cleared by running, `python vis/clean_cache_files.py`.
->>>>>>> 0a8858dc
 
 ## 📝 Code Overview
 
@@ -109,23 +87,11 @@
 JaxMARL follows a single-script training paradigm, which enables jit-compiling the entire RL training loop and makes it simple for researchers to modify algorithms.
 We follow a similar paradigm, but use agent and population interfaces, along with some common utility functions to avoid code duplication.
 
-<<<<<<< HEAD
 ### ✔️ Code Assumptions
 The code makes the following assumptions:
 - Agent policies are assumed to handle "done" signals and reset internally.
 - Environments are assumed to "auto-reset", i.e. when the episode is done, the step function should check for this and reset the environment if needed.
 
-=======
-### ✔️ Code Assumptions/Gotchas
-The code makes the following assumptions:
-- Agent policies are assumed to handle "done" signals and reset internally.
-- Environments have homogeneous agents and discrete actions
-- Environments are assumed to "auto-reset", i.e. when the episode is done, the step function should check for this and reset the environment if needed.
-
-Gotchas
-- The metric, `returned_episode_returns` is automatically tracked and logged by the LogWrapper. It corresponds to summing up the reward returned by env.step() over an episode. Thus, if an environment returns a shaped reward, it corresponds to the shaped return. 
-
->>>>>>> 0a8858dc
 ## 🗺️ Project Structure
 
 The project structure is described here. Additional notes about some folders are provided.
@@ -137,13 +103,9 @@
 - `ego_agent_training/`: All ego agent learning implementations. Currently only supports PPO.
 - `marl/`: MARL algorithm implementations. Currently only supports IPPO.
 - `open_ended_training/`: Open-ended learning methods (ROTATE, PAIRED, Minimax Return).
-<<<<<<< HEAD
-- `paper_vis/`: Code to generate the plots shown in the paper.
-=======
->>>>>>> 0a8858dc
+- `vis/`: Code to generate the plots shown in the paper.
 - `teammate_generation/`: Teammate generation algorithms (BRDiv, FCP, CoMeDi).
 - `tests/`: Test scripts used during development.
-- `vis/`: Code to generate plots shown in the paper.
 
 ### 💡Algorithm Implementations
 
@@ -225,13 +187,8 @@
 Here, we comment on how the code in this folder computes normalization bounds.
 
 #### Computing Normalization Bounds
-<<<<<<< HEAD
-You can compute your own normalization upper bounds using the `paper_vis/compute_best_returns.py` script to walk your `results/` directory to recompute the best seen returns for each evaluation partner.
-For usage, see the bash script, `paper_vis/get_best_returns.sh`.
-=======
 You can compute your own normalization upper bounds using the `vis/compute_best_returns.py` script to walk your `results/` directory to recompute the best seen returns for each evaluation partner.
 For usage, see the bash script, `vis/get_best_returns.sh`.
->>>>>>> 0a8858dc
 
 Alternatively, if you do not wish to recompute the normalization upper bounds or download the provided normalization bounds, you can use the development performance bounds provided directly in `evaluation/configs/global_heldout_settings.yaml` to normalize the results by setting the `renormalize_metrics` argument of the `load_results_for_task()` function to `False`.
 Note that the development upper performance bounds are not as high as the normalization upper bounds downloaded by `download_eval_data.py` as they were computed earlier in the project.
