'''
Script for training a PPO ego agent against a population of homogeneous partner agents. 

Only supports a population of homogeneous RL partner agents.
Warning: modify with caution, as this script is used as the main script for ego training throughout the project.

Command to run PPO ego training:
python ego_agent_training/run.py algorithm=ppo_ego/lbf task=lbf label=test_ppo_ego

Suggested debug command:
python ego_agent_training/run.py algorithm=ppo_ego/lbf task=lbf logger.mode=disabled label=debug algorithm.TOTAL_TIMESTEPS=1e5
'''
import shutil
import time
import logging

import jax
import jax.numpy as jnp
import numpy as np
import optax
import hydra
from flax.training.train_state import TrainState

from agents.population_interface import AgentPopulation
from common.run_episodes import run_episodes
from common.plot_utils import get_stats, get_metric_names
from common.save_load_utils import save_train_run
from ego_agent_training.utils import initialize_ego_agent
from envs import make_env
from envs.log_wrapper import LogWrapper
from common.agent_loader_from_config import initialize_rl_agent_from_config
from marl.ppo_utils import _create_minibatches, Transition, unbatchify

log = logging.getLogger(__name__)
logging.basicConfig(level=logging.INFO)


def train_ppo_ego_agent(config, env, train_rng, 
                        ego_policy, init_ego_params, n_ego_train_seeds,
                        partner_population: AgentPopulation,
                        partner_params
                        ):
    '''
    Train PPO ego agent using the given partner checkpoints and initial ego parameters.

    Args:
        config: dict, config for the training
        env: gymnasium environment
        train_rng: jax.random.PRNGKey, random key for training
        ego_policy: AgentPolicy, policy for the ego agent
        init_ego_params: dict, initial parameters for the ego agent
        n_ego_train_seeds: int, number of ego training seeds
        partner_population: AgentPopulation, population of partner agents
        partner_params: pytree of parameters for the population of agents of shape (pop_size, ...).
    '''
    # Get partner parameters from the population
    num_total_partners = partner_population.pop_size

    # ------------------------------
    # Build the PPO training function
    # ------------------------------
    def make_ppo_train(config):
        '''agent 0 is the ego agent while agent 1 is the confederate'''
        num_agents = env.num_agents
        assert num_agents == 2, "This snippet assumes exactly 2 agents."

        config["NUM_ACTORS"] = env.num_agents * config["NUM_ENVS"]
        config["NUM_UNCONTROLLED_ACTORS"] = config["NUM_ENVS"] # assumption: we control 1 agent
        config["NUM_CONTROLLED_ACTORS"] = config["NUM_ENVS"] # assumption: we control 1 agent
        config["NUM_UPDATES"] = config["TOTAL_TIMESTEPS"] // config["ROLLOUT_LENGTH"] // config["NUM_ENVS"]

        config["NUM_ACTIONS"] = env.action_space(env.agents[0]).n
        assert config["NUM_CONTROLLED_ACTORS"] % config["NUM_MINIBATCHES"] == 0, "NUM_CONTROLLED_ACTORS must be divisible by NUM_MINIBATCHES"
        assert config["NUM_CONTROLLED_ACTORS"] >= config["NUM_MINIBATCHES"], "NUM_CONTROLLED_ACTORS must be >= NUM_MINIBATCHES"

        def linear_schedule(count):
            frac = 1.0 - (count // (config["NUM_MINIBATCHES"] * config["UPDATE_EPOCHS"])) / config["NUM_UPDATES"]
            return config["LR"] * frac

        def train(rng):
            if config["ANNEAL_LR"]:
                tx = optax.chain(
                    optax.clip_by_global_norm(config["MAX_GRAD_NORM"]),
                    optax.adam(learning_rate=linear_schedule, eps=1e-5),
                )
            else:
                tx = optax.chain(
                    optax.clip_by_global_norm(config["MAX_GRAD_NORM"]),
                    optax.adam(config["LR"], eps=1e-5),
                )

            train_state = TrainState.create(
                apply_fn=ego_policy.network.apply,
                params=init_ego_params,
                tx=tx,
            )
            #  Init ego and partner hstates
            init_ego_hstate = ego_policy.init_hstate(config["NUM_CONTROLLED_ACTORS"])
            init_partner_hstate = partner_population.init_hstate(config["NUM_UNCONTROLLED_ACTORS"])
            
            def _env_step(runner_state, unused):
                """
                One step of the environment:
                1. Get observations, sample actions from all agents
                2. Step environment using sampled actions
                3. Return state, reward, ...
                """
                train_state, env_state, prev_obs, prev_done, ego_hstate, partner_hstate, partner_indices, rng = runner_state
                rng, actor_rng, partner_rng, step_rng = jax.random.split(rng, 4)

                 # Get available actions for agent 0 from environment state
                avail_actions = jax.vmap(env.get_avail_actions)(env_state.env_state)
                avail_actions = jax.lax.stop_gradient(avail_actions)
                avail_actions_0 = avail_actions["agent_0"].astype(jnp.float32)
                avail_actions_1 = avail_actions["agent_1"].astype(jnp.float32)

                # Conditionally resample partners based on prev_done["__all__"]                
                needs_resample = prev_done["__all__"] # shape (NUM_ENVS,) bool
                sampled_indices_all = partner_population.sample_agent_indices(config["NUM_CONTROLLED_ACTORS"], partner_rng)

                # Determine final indices based on whether resampling was needed for each env
                updated_partner_indices = jnp.where(
                    needs_resample,         # Mask shape (NUM_ENVS,)
                    sampled_indices_all,    # Use newly sampled index if True
                    partner_indices         # Else, keep index from previous step
                )

                # Note that we do not need to reset the hiden states for both the ego and partner agents
                # as the recurrent states are automatically reset when done is True, and the partner indices are only reset when done is True.
                
                # Agent_0 (ego) action, value, log_prob
                act_0, val_0, pi_0, new_ego_hstate = ego_policy.get_action_value_policy(
                    params=train_state.params,
                    obs=prev_obs["agent_0"].reshape(1, config["NUM_CONTROLLED_ACTORS"], -1),
                    done=prev_done["agent_0"].reshape(1, config["NUM_CONTROLLED_ACTORS"]),
                    avail_actions=avail_actions_0,
                    hstate=ego_hstate,
                    rng=actor_rng
                )
                logp_0 = pi_0.log_prob(act_0)

                act_0 = act_0.squeeze()
                logp_0 = logp_0.squeeze()
                val_0 = val_0.squeeze()

                # Agent_1 (partner) action using the AgentPopulation interface
                act_1, new_partner_hstate = partner_population.get_actions(
                    partner_params,
                    updated_partner_indices,
                    prev_obs["agent_1"].reshape(config["NUM_CONTROLLED_ACTORS"], 1, -1),
                    prev_done["agent_1"].reshape(config["NUM_CONTROLLED_ACTORS"], 1, -1),
                    avail_actions_1,
                    partner_hstate,
                    partner_rng,
                    env_state=env_state,
                    aux_obs=None
                )
                act_1 = act_1.squeeze()

                # Combine actions into the env format
                combined_actions = jnp.concatenate([act_0, act_1], axis=0)  # shape (2*num_envs,)
                env_act = unbatchify(combined_actions, env.agents, config["NUM_ENVS"], num_agents)
                env_act = {k: v.flatten() for k, v in env_act.items()}

                # Step env
                step_rngs = jax.random.split(step_rng, config["NUM_ENVS"])
                obs_next, env_state_next, reward, done_next, info = jax.vmap(env.step, in_axes=(0,0,0))(
                    step_rngs, env_state, env_act
                )
                # note that num_actors = num_envs * num_agents
                info_0 = jax.tree.map(lambda x: x[:, 0], info)

                # Store agent_0 data in transition
                transition = Transition(
                    done=done_next["agent_0"],
                    action=act_0,
                    value=val_0,
                    reward=reward["agent_0"],
                    log_prob=logp_0,
                    obs=prev_obs["agent_0"],
                    info=info_0,
                    avail_actions=avail_actions_0
                )
                new_runner_state = (train_state, env_state_next, obs_next, done_next, 
                                    new_ego_hstate, new_partner_hstate, updated_partner_indices, rng)
                return new_runner_state, transition

            def _calculate_gae(traj_batch, last_val):
                def _get_advantages(gae_and_next_value, transition):
                    gae, next_value = gae_and_next_value
                    done, value, reward = (
                        transition.done,
                        transition.value,
                        transition.reward,
                    )
                    delta = reward + config["GAMMA"] * next_value * (1 - done) - value
                    gae = (
                        delta
                        + config["GAMMA"] * config["GAE_LAMBDA"] * (1 - done) * gae
                    )
                    return (gae, value), gae

                _, advantages = jax.lax.scan(
                    _get_advantages,
                    (jnp.zeros_like(last_val), last_val),
                    traj_batch,
                    reverse=True,
                    unroll=16,
                )
                
                return advantages, advantages + traj_batch.value

            def _update_minbatch(train_state, batch_info):
                init_ego_hstate, traj_batch, advantages, returns = batch_info
                def _loss_fn(params, init_ego_hstate, traj_batch, gae, target_v):
                    _, value, pi, _ = ego_policy.get_action_value_policy(
                        params=params, 
                        obs=traj_batch.obs,
                        done=traj_batch.done,
                        avail_actions=traj_batch.avail_actions,
                        hstate=init_ego_hstate,
                        rng=jax.random.PRNGKey(0) # only used for action sampling, which is unused here
                    )
                    log_prob = pi.log_prob(traj_batch.action)

                    # Value loss
                    value_pred_clipped = traj_batch.value + (
                        value - traj_batch.value
                        ).clip(
                        -config["CLIP_EPS"], config["CLIP_EPS"])
                    value_losses = jnp.square(value - target_v)
                    value_losses_clipped = jnp.square(value_pred_clipped - target_v)
                    value_loss = (
                        jnp.maximum(value_losses, value_losses_clipped).mean()
                    )

                    # Policy gradient loss
                    ratio = jnp.exp(log_prob - traj_batch.log_prob)
                    gae_norm = (gae - gae.mean()) / (gae.std() + 1e-8)
                    pg_loss_1 = ratio * gae_norm
                    pg_loss_2 = jnp.clip(
                        ratio, 
                        1.0 - config["CLIP_EPS"], 
                        1.0 + config["CLIP_EPS"]) * gae_norm
                    pg_loss = -jnp.mean(jnp.minimum(pg_loss_1, pg_loss_2))

                    # Entropy
                    entropy = jnp.mean(pi.entropy())

                    total_loss = pg_loss + config["VF_COEF"] * value_loss - config["ENT_COEF"] * entropy
                    return total_loss, (value_loss, pg_loss, entropy)

                grad_fn = jax.value_and_grad(_loss_fn, has_aux=True)
                (loss_val, aux_vals), grads = grad_fn(
                    train_state.params, init_ego_hstate, traj_batch, advantages, returns)
                train_state = train_state.apply_gradients(grads=grads)
                
                # compute average grad norm
                grad_l2_norms = jax.tree.map(lambda g: jnp.linalg.norm(g.astype(jnp.float32)), grads)
                sum_of_grad_norms = jax.tree.reduce(lambda x, y: x + y, grad_l2_norms)
                n_elements = len(jax.tree.leaves(grad_l2_norms))
                avg_grad_norm = sum_of_grad_norms / n_elements
                
                return train_state, (loss_val, aux_vals, avg_grad_norm)

            def _update_epoch(update_state, unused):
                train_state, init_ego_hstate, traj_batch, advantages, targets, rng = update_state
                rng, perm_rng = jax.random.split(rng)
                minibatches = _create_minibatches(traj_batch, advantages, targets, init_ego_hstate, config["NUM_CONTROLLED_ACTORS"], config["NUM_MINIBATCHES"], perm_rng)
                train_state, losses_and_grads = jax.lax.scan(
                    _update_minbatch, train_state, minibatches
                )
                update_state = (train_state, init_ego_hstate, traj_batch, advantages, targets, rng)
                return update_state, losses_and_grads

            def _update_step(update_runner_state, unused):
                """
                1. Collect rollouts
                2. Compute advantage
                3. PPO updates
                """
                (train_state, rng, update_steps) = update_runner_state
                # Init envs & partner indices
                rng, reset_rng, p_rng = jax.random.split(rng, 3)
                reset_rngs = jax.random.split(reset_rng, config["NUM_ENVS"])
                init_obs, init_env_state = jax.vmap(env.reset, in_axes=(0,))(reset_rngs)
                init_done = {k: jnp.zeros((config["NUM_ENVS"]), dtype=bool) for k in env.agents + ["__all__"]}
                new_partner_indices = partner_population.sample_agent_indices(config["NUM_UNCONTROLLED_ACTORS"], p_rng)

                # 1) rollout
                runner_state = (train_state, init_env_state, init_obs, init_done, init_ego_hstate, init_partner_hstate, new_partner_indices, rng)

                runner_state, traj_batch = jax.lax.scan(
                    _env_step, runner_state, None, config["ROLLOUT_LENGTH"])
                (train_state, env_state, obs, done, ego_hstate, partner_hstate, partner_indices, rng) = runner_state

                # 2) advantage
                # Get available actions for agent 0 from environment state
                avail_actions_0 = jax.vmap(env.get_avail_actions)(env_state.env_state)["agent_0"].astype(jnp.float32)
                                
                # Get final value estimate for completed trajectory
                _, last_val, _, _ = ego_policy.get_action_value_policy(
                    params=train_state.params, 
                    obs=obs["agent_0"].reshape(1, config["NUM_CONTROLLED_ACTORS"], -1),
                    done=done["agent_0"].reshape(1, config["NUM_CONTROLLED_ACTORS"]),
                    avail_actions=jax.lax.stop_gradient(avail_actions_0),
                    hstate=ego_hstate,
                    rng=jax.random.PRNGKey(0)  # Dummy key since we're just extracting the value
                )
                last_val = last_val.squeeze()
                advantages, targets = _calculate_gae(traj_batch, last_val)

                # 3) PPO update
                update_state = (
                    train_state,
                    init_ego_hstate, # shape is (num_controlled_actors, gru_hidden_dim) with all-0s value
                    traj_batch, # obs has shape (rollout_len, num_controlled_actors, -1)
                    advantages,
                    targets,
                    rng
                )
                update_state, losses_and_grads = jax.lax.scan(
                    _update_epoch, update_state, None, config["UPDATE_EPOCHS"])
                train_state = update_state[0]
                _, loss_terms, avg_grad_norm = losses_and_grads
                
                metric = traj_batch.info
                metric["update_steps"] = update_steps
                metric["actor_loss"] = loss_terms[1]
                metric["value_loss"] = loss_terms[0]
                metric["entropy_loss"] = loss_terms[2]
                metric["avg_grad_norm"] = avg_grad_norm
                new_runner_state = (train_state, rng, update_steps + 1)
                return (new_runner_state, metric)

            # PPO Update and Checkpoint saving
<<<<<<< HEAD
            ckpt_and_eval_interval = config["NUM_UPDATES"] // max(1, config["NUM_CHECKPOINTS"] - 1) # -1 because we store the final ckpt as the last ckpt
=======
            ckpt_and_eval_interval = config["NUM_UPDATES"] // max(1, config["NUM_CHECKPOINTS"] - 1)  # -1 because we store a ckpt at the last update
>>>>>>> 0a8858dc
            num_ckpts = config["NUM_CHECKPOINTS"]

            # Build a PyTree that holds parameters for all FCP checkpoints
            def init_ckpt_array(params_pytree):
                return jax.tree.map(
                    lambda x: jnp.zeros((num_ckpts,) + x.shape, x.dtype), 
                    params_pytree)

            max_episode_steps = config["ROLLOUT_LENGTH"]
            
            def _update_step_with_ckpt(state_with_ckpt, unused):
                (update_state, checkpoint_array, ckpt_idx, init_eval_last_info) = state_with_ckpt

                # Single PPO update
                new_update_state, metric = _update_step(
                    update_state,
                    None
                )
                (train_state, rng, update_steps) = new_update_state

                # update steps is 1-indexed because it was incremented at the end of the update step
                to_store = jnp.logical_or(jnp.equal(jnp.mod(update_steps-1, ckpt_and_eval_interval), 0),
                                        jnp.equal(update_steps, config["NUM_UPDATES"]))


                def store_and_eval_ckpt(args):
                    ckpt_arr, cidx, rng, prev_eval_ret_info = args
                    new_ckpt_arr = jax.tree.map(
                        lambda c_arr, p: c_arr.at[cidx].set(p),
                        ckpt_arr, train_state.params
                    )

                    eval_partner_indices = jnp.arange(num_total_partners)
                    gathered_params = partner_population.gather_agent_params(partner_params, eval_partner_indices)
                    
                    rng, eval_rng = jax.random.split(rng)
                    eval_eps_last_infos = jax.vmap(lambda x: run_episodes(
                        eval_rng, env, agent_0_param=train_state.params, agent_0_policy=ego_policy, 
                        agent_1_param=x, agent_1_policy=partner_population.policy_cls, 
                        max_episode_steps=max_episode_steps, 
                        num_eps=config["NUM_EVAL_EPISODES"]))(gathered_params)
                    return (new_ckpt_arr, cidx + 1, rng, eval_eps_last_infos)
                
                def skip_ckpt(args):
                    return args

                (checkpoint_array, ckpt_idx, rng, eval_last_infos) = jax.lax.cond(
                    to_store, store_and_eval_ckpt, skip_ckpt, (checkpoint_array, ckpt_idx, rng, init_eval_last_info)
                )

                metric["eval_ep_last_info"] = eval_last_infos
                return ((train_state, rng, update_steps),
                         checkpoint_array, ckpt_idx, eval_last_infos), metric

            checkpoint_array = init_ckpt_array(train_state.params)
            ckpt_idx = 0

            rng, rng_eval, rng_train = jax.random.split(rng, 3)
            # Init eval return infos
            eval_partner_indices = jnp.arange(num_total_partners)
            gathered_params = partner_population.gather_agent_params(partner_params, eval_partner_indices)
            eval_eps_last_infos = jax.vmap(lambda x: run_episodes(
                        rng_eval, env, 
                        agent_0_param=train_state.params, agent_0_policy=ego_policy, 
                        agent_1_param=x, agent_1_policy=partner_population.policy_cls, 
                        max_episode_steps=max_episode_steps, 
                        num_eps=config["NUM_EVAL_EPISODES"]))(gathered_params)

            # initial runner state for scanning
            update_steps = 0
            rng_train, partner_rng = jax.random.split(rng_train)

            update_runner_state = (train_state, rng_train, update_steps)
            state_with_ckpt = (update_runner_state, checkpoint_array, ckpt_idx, eval_eps_last_infos)
            
            state_with_ckpt, metrics = jax.lax.scan(
                _update_step_with_ckpt,
                state_with_ckpt,
                xs=None,
                length=config["NUM_UPDATES"]
            )
            (final_runner_state, checkpoint_array, final_ckpt_idx, eval_eps_last_infos) = state_with_ckpt
            out = {
                "final_params": final_runner_state[0].params,
                "metrics": metrics,  # shape (NUM_UPDATES, ...)
                "checkpoints": checkpoint_array,
            }
            return out
        return train

    # ------------------------------
    # Actually run the PPO training
    # ------------------------------
    rngs = jax.random.split(train_rng, n_ego_train_seeds)
    train_fn = jax.jit(jax.vmap(make_ppo_train(config)))
    out = train_fn(rngs)    
    return out

def run_ego_training(config, wandb_logger):
    '''Run ego agent training against the population of partner agents.
    
    Args:
        config: dict, config for the training
    '''
    algorithm_config = dict(config["algorithm"])

    # Create only one environment instance
    env = make_env(algorithm_config["ENV_NAME"], algorithm_config["ENV_KWARGS"])
    env = LogWrapper(env)

    rng = jax.random.PRNGKey(algorithm_config["TRAIN_SEED"])
    rng, init_partner_rng, init_ego_rng, train_rng = jax.random.split(rng, 4)
    

    partner_agent_config = dict(algorithm_config["partner_agent"])
    partner_policy, partner_params, init_partner_params, idx_labels = initialize_rl_agent_from_config(
        partner_agent_config, partner_agent_config["name"], env, init_partner_rng)

    flattened_partner_params = jax.tree.map(lambda x, y: x.reshape((-1,) + y.shape), partner_params, init_partner_params)        
    pop_size = jax.tree.leaves(flattened_partner_params)[0].shape[0]

    # Create partner population
    partner_population = AgentPopulation(
        pop_size=pop_size,
        policy_cls=partner_policy
    )
    
    # Initialize ego agent
    ego_policy, init_ego_params = initialize_ego_agent(algorithm_config, env, init_ego_rng)
    
    log.info("Starting ego agent training...")
    start_time = time.time()
    
    # Run the training
    out = train_ppo_ego_agent(
        config=algorithm_config,
        env=env,
        train_rng=train_rng,
        ego_policy=ego_policy,
        init_ego_params=init_ego_params,
        n_ego_train_seeds=algorithm_config["NUM_EGO_TRAIN_SEEDS"],
        partner_population=partner_population,
        partner_params=flattened_partner_params
    )
    
    log.info(f"Training completed in {time.time() - start_time:.2f} seconds")
    
    # process and log metrics
    metric_names = get_metric_names(config["ENV_NAME"])
    log_metrics(config, out, wandb_logger, metric_names)
    
    return out["final_params"], ego_policy, init_ego_params

def log_metrics(config, train_out, logger, metric_names: tuple):
    """Process training metrics and log them using the provided logger.
    
    Args:
        training_logs: dict, the logs from training
        logger: Logger, instance to log metrics
        metric_names: tuple, names of metrics to extract from training logs
    """
    train_metrics = train_out["metrics"]

    #### Extract train metrics ####
    train_stats = get_stats(train_metrics, metric_names)
    # each key in train_stats is a metric name, and the value is an array of shape (num_seeds, num_updates, 2)
    # where the last dimension contains the mean and std of the metric
    train_stats = {k: np.mean(np.array(v), axis=0) for k, v in train_stats.items()}
    
    all_ego_value_losses = np.asarray(train_metrics["value_loss"]) # shape (n_ego_train_seeds, num_updates, num_partners, num_minibatches)
    all_ego_actor_losses = np.asarray(train_metrics["actor_loss"]) # shape (n_ego_train_seeds, num_updates, num_partners, num_minibatches)
    all_ego_entropy_losses = np.asarray(train_metrics["entropy_loss"]) # shape (n_ego_train_seeds, num_updates, num_partners, num_minibatches)
    all_ego_grad_norms = np.asarray(train_metrics["avg_grad_norm"]) # shape (n_ego_train_seeds, num_updates, num_partners, num_minibatches)
    # Process eval return metrics - average across ego seeds, eval episodes,  training partners 
    # and num_agents per game for each checkpoint
    all_ego_returns = np.asarray(train_metrics["eval_ep_last_info"]["returned_episode_returns"]) # shape (n_ego_train_seeds, num_updates, num_partners, num_eval_episodes, nuM_agents_per_game)
    average_ego_rets_per_iter = np.mean(all_ego_returns, axis=(0, 2, 3, 4))

    # Process loss metrics - average across ego seeds, partners and minibatches dims
    # Loss metrics shape should be (n_ego_train_seeds, num_updates, ...)
    average_ego_value_losses = np.mean(all_ego_value_losses, axis=(0, 2, 3))
    average_ego_actor_losses = np.mean(all_ego_actor_losses, axis=(0, 2, 3))
    average_ego_entropy_losses = np.mean(all_ego_entropy_losses, axis=(0, 2, 3))
    average_ego_grad_norms = np.mean(all_ego_grad_norms, axis=(0, 2, 3))

    # Log metrics for each update step
    num_updates = len(average_ego_value_losses)
    for step in range(num_updates):
        for stat_name, stat_data in train_stats.items():
            # second dimension contains the mean and std of the metric
            stat_mean = stat_data[step, 0]
            logger.log_item(f"Train/Ego_{stat_name}", stat_mean, train_step=step, commit=True)

        logger.log_item("Eval/EgoReturn", average_ego_rets_per_iter[step], train_step=step, commit=True)
        logger.log_item("Train/EgoValueLoss", average_ego_value_losses[step], train_step=step, commit=True)
        logger.log_item("Train/EgoActorLoss", average_ego_actor_losses[step], train_step=step, commit=True)
        logger.log_item("Train/EgoEntropyLoss", average_ego_entropy_losses[step], train_step=step, commit=True)
        logger.log_item("Train/EgoGradNorm", average_ego_grad_norms[step], train_step=step, commit=True)
        logger.commit()
    
    # Saving artifacts
    savedir = hydra.core.hydra_config.HydraConfig.get().runtime.output_dir

    out_savepath = save_train_run(train_out, savedir, savename="ego_train_run")
    if config["logger"]["log_train_out"]:
        logger.log_artifact(name="ego_train_run", path=out_savepath, type_name="train_run")
        # Cleanup locally logged out file
    if not config["local_logger"]["save_train_out"]:
        shutil.rmtree(out_savepath)<|MERGE_RESOLUTION|>--- conflicted
+++ resolved
@@ -334,11 +334,7 @@
                 return (new_runner_state, metric)
 
             # PPO Update and Checkpoint saving
-<<<<<<< HEAD
-            ckpt_and_eval_interval = config["NUM_UPDATES"] // max(1, config["NUM_CHECKPOINTS"] - 1) # -1 because we store the final ckpt as the last ckpt
-=======
             ckpt_and_eval_interval = config["NUM_UPDATES"] // max(1, config["NUM_CHECKPOINTS"] - 1)  # -1 because we store a ckpt at the last update
->>>>>>> 0a8858dc
             num_ckpts = config["NUM_CHECKPOINTS"]
 
             # Build a PyTree that holds parameters for all FCP checkpoints
@@ -359,6 +355,9 @@
                 )
                 (train_state, rng, update_steps) = new_update_state
 
+                # update steps is 1-indexed because it was incremented at the end of the update step
+                to_store = jnp.logical_or(jnp.equal(jnp.mod(update_steps-1, ckpt_and_eval_interval), 0),
+                                        jnp.equal(update_steps, config["NUM_UPDATES"]))
                 # update steps is 1-indexed because it was incremented at the end of the update step
                 to_store = jnp.logical_or(jnp.equal(jnp.mod(update_steps-1, ckpt_and_eval_interval), 0),
                                         jnp.equal(update_steps, config["NUM_UPDATES"]))
