--- conflicted
+++ resolved
@@ -2,15 +2,9 @@
 
 # Algorithm to run
 algo="rotate"
-<<<<<<< HEAD
 partner_algo="rotate_without_pop" # choices: rotate_without_pop, rotate_with_mixed_play
-conf_obj_type="sreg-xp_ret-sp_ret-sxp" # rotate results in paper use sreg-xp_ret-sp_ret-sxp
-label="paper-v0:rotate"
-=======
-# partner_algo="rotate_without_pop" # choices: rotate_without_pop, rotate_with_mixed_play
-conf_obj_type="sreg-xp_sreg-sp_ret-sxp" # breg is sreg-xp_sreg-sp_ret-sxp, 1reg is sreg-xp_ret-sp_ret-sxp, traj_regret is per-trajectory regret
-label="paper-v0:breg" # paper-v0:breg
->>>>>>> 0a8858dc
+conf_obj_type="sreg-xp_sreg-sp_ret-sxp" # rotate results in paper use "sreg-xp_sreg-sp_ret-sxp"
+label="paper-v0:breg"
 num_seeds=3
 
 # Create log directory if it doesn't exist
@@ -20,11 +14,13 @@
 timestamp=$(date +"%Y%m%d_%H%M%S")
 log_file="results/oe_logs/${algo}/${label}/experiment_${timestamp}.log"
 
-# Available algorithms (commented out for reference)
+# Algorithms to run # Commented out for reference
 # algorithms=(
 #     "rotate"
 #     "open_ended_minimax"
 #     "paired"
+#     "rotate_without_pop"
+#     "rotate_with_mixed_play"
 # )
 
 # Tasks to run
@@ -35,8 +31,7 @@
     # "overcooked-v1/cramped_room"
     # "overcooked-v1/forced_coord"
     # "lbf"
-    # "simple_sabotage"
-    "simple_cooperation"
+    "simple_sabotage"
 )
 
 # Function to log messages
